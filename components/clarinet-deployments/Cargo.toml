--- conflicted
+++ resolved
@@ -7,15 +7,9 @@
 serde = "1"
 serde_json = "1"
 serde_derive = "1"
-<<<<<<< HEAD
-clarity_repl = { package = "clarity-repl", path = "../clarity-repl", default-features = false }
+clarity_repl = { package = "clarity-repl", path = "../clarity-repl", default-features = false, optional = true }
 clarinet_files =  { package = "clarinet-files", path = "../clarinet-files", default-features = false }
 chainhook_types = { package = "chainhook-types", path = "../chainhook-types-rs" }
-=======
-clarity_repl = { package = "clarity-repl", path = "../clarity-repl", default-features = false, optional = true }
-clarinet_files = { package = "clarinet-files", path = "../clarinet-files", default-features = false }
-orchestra_types = { package = "orchestra-types", path = "../../vendor/orchestra-types-rs" }
->>>>>>> 3cdc869a
 serde_yaml = "0.8.23"
 
 # CLI
